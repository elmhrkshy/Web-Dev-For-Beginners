*Complete this quiz in class*

1. A program can be created without the creator writing any code

- [ ] True
- [ ] False

2. Low level languages are a popular choice for:

- [ ] Websites
- [ ] Hardware
- [ ] Video game software

<<<<<<< HEAD
1. Which one of these tools would most likely be in a web developer's environment?
=======
3. Which one of these tools would most most likely be in a web developer's environment?
>>>>>>> 49181386

- [ ] Hardware, like a Raspberry Pi
- [ ] Browser DevTools
- [ ] Operating system documentation
<|MERGE_RESOLUTION|>--- conflicted
+++ resolved
@@ -11,12 +11,8 @@
 - [ ] Hardware
 - [ ] Video game software
 
-<<<<<<< HEAD
-1. Which one of these tools would most likely be in a web developer's environment?
-=======
-3. Which one of these tools would most most likely be in a web developer's environment?
->>>>>>> 49181386
+3. Which one of these tools would most likely be in a web developer's environment?
 
 - [ ] Hardware, like a Raspberry Pi
 - [ ] Browser DevTools
-- [ ] Operating system documentation
+- [ ] Operating system documentation