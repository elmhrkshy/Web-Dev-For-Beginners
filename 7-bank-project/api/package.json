--- conflicted
+++ resolved
@@ -22,11 +22,7 @@
   "dependencies": {
     "body-parser": "^1.20.3",
     "cors": "^2.8.5",
-<<<<<<< HEAD
-    "express": "^4.21.0"
-=======
     "express": "^4.21.2"
->>>>>>> 626a0c0f
   },
   "engines": {
     "node": ">=10"
