--- conflicted
+++ resolved
@@ -6,17 +6,15 @@
       <select v-model="locale">
         <option>en</option>
         <option>es</option>
+        <option>gr</option>
+        <option>hi</option>
+        <option>id</option>
+        <option>it</option>
         <option>ko</option>
-        <option>id</option>
-        <option>hi</option>
-        <option>it</option>
-        <option>gr</option>
         <option>ms</option>
-<<<<<<< HEAD
         <option>nl</option>
-=======
         <option>zh_tw</option>
->>>>>>> 796b437d
+
       </select>
     </nav>
     <div id="app">
