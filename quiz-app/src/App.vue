<template>
  <div>
    <nav>
      <router-link class="navlink" to="/">Home</router-link>
      <label for="locale">locale</label>
      <select v-model="locale">
        <option>en</option>
        <option>ko</option>
        <option>id</option>
        <option>hi</option>
        <option>it</option>
<<<<<<< HEAD
        <option>gr</option>
=======
        <option>ms</option>
>>>>>>> d637786b
      </select>
    </nav>
    <div id="app">
      <h1>{{ $t("title") }}</h1>
      <router-view>
        <Quiz />
      </router-view>
    </div>
  </div>
</template>

<script>
import Quiz from "@/components/Quiz.vue";
import messages from "@/assets/translations";

export default {
  name: "App",
  i18n: { messages },
  components: {
    Quiz,
  },
  data() {
    return {
      locale: "en",
    };
  },
  watch: {
    locale(val) {
      this.$root.$i18n.locale = val;
    },
  },
  created() {
    if (this.$route.query.loc) {
      this.locale = this.$route.query.loc;
    }
  },
};
</script>

<style>
html {
  font-family: Avenir, Helvetica, Arial, sans-serif;
  -webkit-font-smoothing: antialiased;
  -moz-osx-font-smoothing: grayscale;
  color: #252d4a;
}
nav {
  background-color: #252d4a;
  padding: 1em;
  margin-bottom: 20px;
}

nav a {
  color: white;
  text-align: right;
}

.link {
  display: list-item;
}

h1,
h2,
h3,
.message {
  text-align: center;
}
.error {
  color: red;
}
.card {
  width: 60%;
  border: #252d4a solid;
  border-radius: 5px;
  margin: auto;
  padding: 1em;
}
.btn {
  min-width: 50%;
  font-size: 16px;
  text-align: center;
  cursor: pointer;
  margin-bottom: 5px;
  width: 50%;
  font-size: 16px;
  color: #ffffff;
  background-color: #252d4a;
  border-radius: 5px;
  padding: 5px;
  justify-content: flex-start;
  align-items: center;
}
.ans-btn {
  justify-content: center;
  display: flex;
  margin: 4px auto;
}
</style><|MERGE_RESOLUTION|>--- conflicted
+++ resolved
@@ -9,11 +9,8 @@
         <option>id</option>
         <option>hi</option>
         <option>it</option>
-<<<<<<< HEAD
         <option>gr</option>
-=======
         <option>ms</option>
->>>>>>> d637786b
       </select>
     </nav>
     <div id="app">
