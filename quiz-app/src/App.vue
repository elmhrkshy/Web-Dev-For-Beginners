--- conflicted
+++ resolved
@@ -10,12 +10,9 @@
         <option>id</option>
         <option>hi</option>
         <option>it</option>
-<<<<<<< HEAD
-        <option>zh_tw</option>
-=======
         <option>gr</option>
         <option>ms</option>
->>>>>>> 22ce69d5
+        <option>zh_tw</option>
       </select>
     </nav>
     <div id="app">
