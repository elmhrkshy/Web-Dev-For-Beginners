<template>
  <div>
    <nav>
      <router-link class="navlink" to="/">Home</router-link>
      <label for="locale">locale</label>
      <select v-model="locale">
        <option>en</option>
<<<<<<< HEAD
        <option>fr</option>
        <option>ko</option>
=======
        <option>id</option>
>>>>>>> f844caaf
      </select>
    </nav>
    <div id="app">
      <h1>{{ $t("title") }}</h1>
      <router-view>
        <Quiz />
      </router-view>
    </div>
  </div>
</template>

<script>
import Quiz from "@/components/Quiz.vue";
import messages from "@/assets/translations";

export default {
  name: "App",
  i18n: { messages },
  components: {
    Quiz,
  },
  data() {
    return {
      locale: "en",
    };
  },
  watch: {
    locale(val) {
      this.$root.$i18n.locale = val;
    },
  },
  created() {
    this.locale = this.$route.query.loc;
  },
};
</script>

<style>
html {
  font-family: Avenir, Helvetica, Arial, sans-serif;
  -webkit-font-smoothing: antialiased;
  -moz-osx-font-smoothing: grayscale;
  color: #252d4a;
}
nav {
  background-color: #252d4a;
  padding: 1em;
  margin-bottom: 20px;
}

nav a {
  color: white;
  text-align: right;
}

.link {
  display: list-item;
}

h1,
h2,
h3,
.message {
  text-align: center;
}
.error {
  color: red;
}
.card {
  width: 60%;
  border: #252d4a solid;
  border-radius: 5px;
  margin: auto;
  padding: 1em;
}
.btn {
  min-width: 50%;
  font-size: 16px;
  text-align: center;
  cursor: pointer;
  margin-bottom: 5px;
  width: 50%;
  font-size: 16px;
  color: #ffffff;
  background-color: #252d4a;
  border-radius: 5px;
  padding: 5px;
  justify-content: flex-start;
  align-items: center;
}
.ans-btn {
  justify-content: center;
  display: flex;
  margin: 4px auto;
}
</style>
<|MERGE_RESOLUTION|>--- conflicted
+++ resolved
@@ -5,12 +5,9 @@
       <label for="locale">locale</label>
       <select v-model="locale">
         <option>en</option>
-<<<<<<< HEAD
         <option>fr</option>
         <option>ko</option>
-=======
         <option>id</option>
->>>>>>> f844caaf
       </select>
     </nav>
     <div id="app">
