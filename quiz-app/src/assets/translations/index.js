--- conflicted
+++ resolved
@@ -5,11 +5,8 @@
 import hi from './hi.json';
 import it from './it.json';
 import ja from './ja.json';
-<<<<<<< HEAD
 import gr from './gr.json';
-=======
 import ms from './ms.json';
->>>>>>> d637786b
 
 //export const defaultLocale = 'en';
 
@@ -20,11 +17,8 @@
 	hi: hi[0],
 	it: it[0],
 	ja: ja[0],
-<<<<<<< HEAD
 	gr: gr[0],
-=======
 	ms: ms[0],
->>>>>>> d637786b
 };
 
 export default messages;