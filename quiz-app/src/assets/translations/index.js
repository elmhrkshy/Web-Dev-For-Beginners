--- conflicted
+++ resolved
@@ -5,13 +5,10 @@
 import hi from './hi.json';
 import it from './it.json';
 import ja from './ja.json';
-<<<<<<< HEAD
-import zh_tw from './zh_tw.json';
-=======
 import gr from './gr.json';
 import ms from './ms.json';
 import es from './es.json';
->>>>>>> 22ce69d5
+import zh_tw from './zh_tw.json';
 
 //export const defaultLocale = 'en';
 
@@ -22,13 +19,10 @@
 	hi: hi[0],
 	it: it[0],
 	ja: ja[0],
-<<<<<<< HEAD
-	zh_tw: zh_tw[0],
-=======
 	gr: gr[0],
 	ms: ms[0],
 	es: es[0],
->>>>>>> 22ce69d5
+  zh_tw: zh_tw[0],
 };
 
 export default messages;