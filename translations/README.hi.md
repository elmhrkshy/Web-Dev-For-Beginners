--- conflicted
+++ resolved
@@ -39,19 +39,11 @@
 
 हमने इस पाठ्यक्रम का निर्माण करते समय दो शैक्षणिक सिद्धांतों को चुना है: यह सुनिश्चित करना कि यह परियोजना-आधारित है और इसमें बार-बार क्विज़ शामिल हैं। इस श्रृंखला के अंत तक, छात्रों ने एक टाइपिंग गेम, एक वर्चुअल टेरारियम, एक 'ग्रीन' ब्राउज़र एक्सटेंशन, एक 'स्पेस इनवेस्टर्स' टाइप गेम और एक बिजनेस-टाइप बैंकिंग ऐप बनाया होगा, और जावास्क्रिप्ट की मूल बातें सीखी होंगी और आज के वेब डेवलपर के आधुनिक टूलचैन के साथ, HTML और सीएसएस भी सीखीं होंगी।
 
-<<<<<<< HEAD
-यह सुनिश्चित करते हुए कि सामग्री परियोजनाओं के साथ संरेखित होती है, प्रक्रिया को छात्रों के लिए अधिक आकर्षक बनाया जाता है और अवधारणाओं की अवधारण को संवर्धित किया जाएगा। हमने अवधारणाओं को पेश करने के लिए Javascript की मूल बातें में कई स्टार्टर पाठ भी लिखे, वीडियो ट्यूटोरियल के "[Beginners Series to: JavaScript](https://channel9.msdn.com/Series/Beginners-Series-to-JavaScript?WT.mc_id=academic-13441-cxa)" संग्रह के साथ, जिनके कुछ लेखकों ने इस पाठ्यक्रम में योगदान दिया।
-=======
 यह सुनिश्चित करते हुए कि सामग्री परियोजनाओं के साथ संरेखित होती है, प्रक्रिया को छात्रों के लिए अधिक आकर्षक बनाया जाता है और अवधारणाओं की अवधारण को संवर्धित किया जाएगा। हमने अवधारणाओं को पेश करने के लिए जावास्क्रिप्ट मूल बातें में कई स्टार्टर पाठ भी लिखे, वीडियो ट्यूटोरियल के "[Beginners Series to: JavaScript](https://channel9.msdn.com/Series/Beginners-Series-to-JavaScript/?WT.mc_id=academic-77807-sagibbon)" संग्रह के साथ, जिनके कुछ लेखकों ने इस पाठ्यक्रम में योगदान दिया।
->>>>>>> 99490807
 
 इसके अलावा, एक कक्षा से पहले एक कम-दांव प्रश्नोत्तरी एक विषय सीखने की दिशा में छात्र का इरादा निर्धारित करता है, जबकि कक्षा के बाद एक दूसरा प्रश्नोत्तरी एक प्रतिधारण सुनिश्चित करता है। इस पाठ्यक्रम को लचीला और मज़ेदार बनाने के लिए डिज़ाइन किया गया है और इसे पूर्ण या आंशिक रूप से लिया जा सकता है। परियोजनाएं छोटी शुरू होती हैं और 12 सप्ताह के चक्र के अंत तक तेजी से जटिल हो जाती हैं।
 
-<<<<<<< HEAD
-हम उद्देश्यपूर्ण रूप से Javasript Framework शुरू करने से बचते हैं, ताकि एक फ्रेमवर्क अपनाने से पहले वेब डेवलपर के रूप में आवश्यक बुनियादी कौशल पर ध्यान केंद्रित किया जा सके, इस पाठ्यक्रम को पूरा करने के लिए एक अच्छा अगला कदम वीडियो के एक अन्य संग्रह के माध्यम से Node.js के बारे में सीखना होगा:  "[Beginner Series to: Node.js](https://channel9.msdn.com/Series/Beginners-Series-to-Nodejs?WT.mc_id=academic-13441-cxa)".
-=======
 जबकि हमने उद्देश्यपूर्ण रूप से जावास्क्रिप्ट फ्रेमवर्क शुरू करने से बचा है, ताकि एक फ्रेमवर्क अपनाने से पहले वेब डेवलपर के रूप में आवश्यक बुनियादी कौशल पर ध्यान केंद्रित किया जा सके, इस पाठ्यक्रम को पूरा करने के लिए एक अच्छा अगला कदम वीडियो के एक अन्य संग्रह के माध्यम से Node.js के बारे में सीखना होगा:  "[Beginner Series to: Node.js](https://channel9.msdn.com/Series/Beginners-Series-to-Nodejs/?WT.mc_id=academic-77807-sagibbon)".
->>>>>>> 99490807
 
 हमारे [आचार संहिता](/CODE_OF_CONDUCT.md), [योगदान](/CONTRIBUTING.md), और [अनुवाद](/TRANSLATIONS.md) दिशानिर्देश खोजें। हम आपकी रचनात्मक प्रतिक्रिया का स्वागत करते हैं!
 >
