[![Licensa Github](https://img.shields.io/github/license/microsoft/Web-Dev-For-Beginners.svg)](https://github.com/microsoft/Web-Dev-For-Beginners/blob/master/LICENSE)
[![Contribuidores](https://img.shields.io/github/contributors/microsoft/Web-Dev-For-Beginners.svg)](https://GitHub.com/microsoft/Web-Dev-For-Beginners/graphs/contributors/)
[![Issues](https://img.shields.io/github/issues/microsoft/Web-Dev-For-Beginners.svg)](https://GitHub.com/microsoft/Web-Dev-For-Beginners/issues/)
[![PRs](https://img.shields.io/github/issues-pr/microsoft/Web-Dev-For-Beginners.svg)](https://GitHub.com/microsoft/Web-Dev-For-Beginners/pulls/)
[![Contribuições são bem vindas !](https://img.shields.io/badge/PRs-welcome-brightgreen.svg?style=flat-square)](http://makeapullrequest.com)

[![Watchers](https://img.shields.io/github/watchers/microsoft/Web-Dev-For-Beginners.svg?style=social&label=Watch&maxAge=2592000)](https://GitHub.com/microsoft/Web-Dev-For-Beginners/watchers/)
[![Forks](https://img.shields.io/github/forks/microsoft/Web-Dev-For-Beginners.svg?style=social&label=Fork&maxAge=2592000)](https://GitHub.com/microsoft/Web-Dev-For-Beginners/network/)
[![Stars](https://img.shields.io/github/stars/microsoft/Web-Dev-For-Beginners.svg?style=social&label=Star&maxAge=2592000)](https://GitHub.com/microsoft/Web-Dev-For-Beginners/stargazers/)

[![Open in Visual Studio Code](https://img.shields.io/static/v1?logo=visualstudiocode&label=&message=Open%20in%20Visual%20Studio%20Code&labelColor=2c2c32&color=007acc&logoColor=007acc)](https://open.vscode.dev/microsoft/Web-Dev-For-Beginners)

# Desenvolvimento Web para Iniciantes - Programa de Estudos

Azure Cloud Advocates da Microsoft têm o prazer de oferecer um curso de 12 semanas e 24 lições sobre o básico de JavaScript, CSS e HTML.
Cada lição possui quizzes pré e pós-lição , instruções escritas para completar a lição, uma solução, uma tarefa e mais.
Nossa pedagogia baseada em prática permite que você aprenda enquanto construi, uma forma de aprendizado eficaz e comprovada.

**Grandes agradecimentos aos nossos autores Jen Looper, Chris Noring, Christopher Harrison, Jasmine Greenaway, Yohan Lasorsa, Floor Drees, e Tomomi Imura!**

# Começando

> **Professores**, nós incluímos algumas [sugestões](for-teachers.pt.md) sobre como utilizar este curso. Adoraríamos o seu Feedback em nosso [fórum](https://github.com/microsoft/Web-Dev-For-Beginners/discussions/categories/teacher-corner)!

> **Estudantes**, para usar esse currículo por conta própria, faça um fork do repositório inteiro, começando por um quiz pré-aula, veja a aula e então faça o resto das atividades.
Procure fazer os projetos baseado no que aprendeu ao invés de simplesmente copiar a solução que se encontra na pasta de soluções das atividades.
Uma boa opção seria criar um grupo de estudos e completar todos os conteúdos juntos.
Para estudos mais profundos, recomendamos que assista aos vídeos mencionados abaixo e procure pelo [Microsoft Learn](https://docs.microsoft.com/users/jenlooper-2911/collections/jg2gax8pzd6o81/?WT.mc_id=academic-77807-sagibbon).

[![Promo video](../images/web.gif)](https://youtube.com/watch?v=R1wrdtmBSII "Promo video")

> 🎥 Clique na imagem acima para acessar um vídeo sobre o projeto e aqueles que o criaram !

## Pedagogia

Nós escolhemos dois princípos pedagógicos enquanto criávamos este curso: Garantir de que era baseado em práticas e que
tivesse quizzes frequentes.
Até o fim deste curso, estudantes terão construído um jogo de digitação, um terrário virtual, uma extensão de navegador 'verde' , um jogo do tipo 'space invaders', e um aplicativo bancário, e terão aprendido o básico de JavaScript, HTML, e CSS com um moderno conjunto de ferramentas do desenvolvimento web dos dias atuais 🎓 !!!

> 🎓 Você pode tomar as primeiras lições nesse curso como um [Learn Path](https://docs.microsoft.com/learn/paths/web-development-101/?WT.mc_id=academic-77807-sagibbon) no Microsoft Learn!

Ao garantir que o conteúdo esteja alinhado com os projetos, o processo se torna mais envolvente para os alunos e a retenção dos conceitos será aumentada. Também escrevemos várias lições iniciais em noções básicas de JavaScript para introduzir conceitos, emparelhadas com o vídeo da coleção [accessible ici](https://www.youtube.com/playlist?list=PLb2HQ45KP0WsFop0pItGSUYl6baYjKEye) de vídeo-aulas, alguns de autores os quais contribuíram para este curso.

Além disso, um teste simples antes da aula define a intenção do aluno de aprender um tópico, enquanto um segundo teste após a aula garante maior retenção. Este currículo foi projetado para ser flexível e divertido e pode ser realizado no todo ou em partes. Os projetos começam pequenos e tornam-se cada vez mais complexos no final do ciclo de 12 semanas.

Embora tenhamos evitado propositadamente a introdução de frameworks JavaScript para nos concentrarmos nas habilidades básicas necessárias como desenvolvedor web antes de adotar um framework, uma próxima etapa para concluir este currículo seria aprender sobre Node.js por meio de outra coleção de vídeos:
[Coletânea inicial sobre Node.js](https://channel9.msdn.com/Series/Beginners-Series-to-Nodejs/?WT.mc_id=academic-77807-sagibbon)

<<<<<<< HEAD
> Encontre nosso [código de conduta](CODE_OF_CONDUCT.md), [guia para contribuidores](CONTRIBUTING.md), e [o guia para traduções do curso](TRANSLATIONS.md).
Seu Feedback construtivo é bem vindo.
=======
> Encontre nosso [código de condta](../CODE_OF_CONDUCT.md), [guia para contribidores](CONTRIBUTING.md), e [o guia para traduções do curso](../TRANSLATIONS.md).
Seu Feedback contrutivo é bem vindo.
>>>>>>> d54487c9

>
## Cada lição inclui:

- Uma folha de rascunho opcional
- Um vídeo complementar opcional
- Quiz pré-aula para aquecimento
- Aula em versão escrita
- Um desafio
- Uma explicação **bem detalhada (passo a passo)** sobre como contruir o projeto
- Leitura complementar
- Exercícios
- Quiz pós-aula

> **Nota sobre os quizzes**: todos os quizzes se encontram [aqui](https://ashy-river-0debb7803.1.azurestaticapps.net/quiz/1?loc=pt-BR), um total de 48 quizzes, com 3 questões em cada.
Também podem ser acessados localmente pela pasta `quiz-app`.

## Lições

|       |                             Nome do projeto                              |                         Conceitos ensinados                         | Objetivos de aprendizado                                                                                                                         |                                                        Lição                                                        |         Autor          |
| :---: |:------------------------------------------------------------------------:| :--------------------------------------------------------------------: | --------------------------------------------------------------------------------------------------------------------------------- |:-------------------------------------------------------------------------------------------------------------------:| :---------------------: |
|  01   |                                Começando                                 |                    Introdução à programação                     | Aprenda os fundamentos básicos por trás da maioria das linguagens de programação e sobre o software que ajuda os desenvolvedores profissionais a fazerem seus trabalhos                | [Introdução à programação](../1-getting-started-lessons/1-intro-to-programming-languages/translations/README.pt.md) |         Jasmine         |
|  02   |                                Começando                                 |              Introdução às bases do Github, incluindo trabalho em equipe               | Como usar o GitHub em seu projeto, como colaborar com outras pessoas em uma base de código                                                                     |       [Introdução às bases do Github](../1-getting-started-lessons/2-github-basics/translations/README.pt.md)       |          Floor          |
|  03   |                                Começando                                 |                             Acessibilidade                              | Apprendra as bases da acessibilidade na Web                                                                                     |       [Fundamentos da Acessibilidade](../1-getting-started-lessons/3-accessibility/translations/README.pt.md)       |       Christopher       |
|  04   |                               Básico de JS                               |                         Tipos de dados em JavaScript                          | O básico de dados em JavaScript                                                                                               |                       [Tipos de dados](../2-js-basics/1-data-types/translations/README.pt.md)                       |         Jasmine         |
|  05   |                               Básico de JS                               |                         Funções e métodos                          | Aprenda sobre Funções e métodos para gerenciar o fluxo de lógica de uma aplicação                                                           |                  [Funções e métodos](../2-js-basics/2-functions-methods/translations/README.pt.md)                  | Jasmine e Christopher |
|  06   |                               Básico de JS                               |                        Tomando decisões com JS                        | Aprenda como criar condições em seu código usando métodos de tomada de decisão methods                                                         |                   [Tomando decisões](../2-js-basics/3-making-decisions/translations/README.pt.md)                   |         Jasmine         |
|  07   |                               Básico de JS                               |                            Arrays e Loops                            | Trabalhe com dados usando arrays e loops em JavaScript                                                                               |                      [Arrays e Loops](../2-js-basics/4-arrays-loops/translations/README.pt.md)                      |         Jasmine         |
|  08   |              [Terrarium](../3-terrarium/solution/README.md)              |                            HTML na Prática                            | Construa o HTML para criar um terrário online, focando em construir um layout                                                       |                  [Introdução a HTML](../3-terrarium/1-intro-to-html/translations/README.pt-BR.md)                   |           Jen           |
|  09   |              [Terrarium](../3-terrarium/solution/README.md)              |                            CSS na Prática                             | Construa o CSS para estilizar o terrário online, focando no básico de inclusão CSS fazendo a página responsiva                   |                             [Introdução a CSS](../3-terrarium/2-intro-to-css/README.md)                             |           Jen           |
|  10   |              [Terrarium](../3-terrarium/solution/README.md)              |                 JavaScript closures, DOM manipulation                  | Construa o JavaScript para fazer o terrário funcionar como uma interface de arrastar / soltar, focando em fechamentos e manipulação de DOM           |            [JavaScript Closures, DOM manipulation](../3-terrarium/3-intro-to-DOM-and-closures/README.md)            |           Jen           |
|  11   |            [Typing Game](../4-typing-game/solution/README.md)            |                          Construa um jogo de digitação                           | Aprenda a usar eventos de teclado para conduzir a lógica de seu aplicativo JavaScript                                                        |                      [Programação Orientada a Eventos](../4-typing-game/typing-game/README.md)                      |       Christopher       |
|  12   | [Extensão de navegador verde](../5-browser-extension/solution/README.md) |                         Trabalhando com navegadores                          | Aprenda como os navegadores funcionam, seu histórico e como organizar os primeiros elementos de uma extensão do navegador                             |                       [Sobre navegadores](../5-browser-extension/1-about-browsers/README.md)                        |           Jen           |
|  13   | [Extensão de navegador verde](../5-browser-extension/solution/README.md) | Construindo um formulário, chamando uma API e armazenando variáveis ​​no armazenamento local | Construa os elementos JavaScript da extensão do seu navegador para chamar uma API usando variáveis ​​armazenadas no armazenamento local                    |     [APIs, Formulários e Armazenamento Local](../5-browser-extension/2-forms-browsers-local-storage/README.md)      |           Jen           |
|  14   | [Extensão de navegador verde](../5-browser-extension/solution/README.md) |          Processos em segundo plano no navegador, desempenho da web          | Use os processos de segundo plano do navegador para gerenciar o ícone da extensão; aprender sobre o desempenho da web e algumas otimizações para fazer |    [Tarefas e desempenho em segundo plano](../5-browser-extension/3-background-tasks-and-performance/README.md)     |           Jen           |
|  15   |           [Jogo Espacial](../6-space-game/solution/README.md)            |              Desenvolvimento de jogos mais avançado com JavaScript               | Saiba mais sobre herança usando classes e composição e o padrão Pub / Sub, na preparação para a construção de um jogo           |     [Introdução ao desenvolvimento avançado de um jogo em Javascript](../6-space-game/1-introduction/README.md)     |          Chris          |
|  16   |           [Jogo Espacial](../6-space-game/solution/README.md)            |                               Desenhar na tela                               | Saiba mais sobre a API Canvas, usada para desenhar elementos em uma tela                                                                 |                         [Desenhando na Tela](../6-space-game/2-drawing-to-canvas/README.md)                         |          Chris          |
|  17   |           [Jogo Espacial](../6-space-game/solution/README.md)            |                         Movendo elementos pela tela                          | Descubra como os elementos podem ganhar movimento usando as coordenadas cartesianas e a API Canvas                                                                            |                  [Movendo elementos pela Tela](../6-space-game/3-moving-elements-around/README.md)                  |          Chris          |
|  18   |           [Jogo Espacial](../6-space-game/solution/README.md)            |                          Detecção de Colisão                           | Faça os elementos colidirem e reagirem uns com os outros usando o pressionamento de teclas e fornecer uma função de resfriamento para garantir o desempenho do jogo  |                       [Detecção de Colisão](../6-space-game/4-collision-detection/README.md)                        |          Chris          |
|  19   |           [Jogo Espacial](../6-space-game/solution/README.md)            |                             Mantendo a pontuação                              | Faça cálculos matemáticos com base no status e no desempenho do jogo                                                              |                          [Mantendo a pontuação](../6-space-game/5-keeping-score/README.md)                          |          Chris          |
|  20   |           [Jogo Espacial](../6-space-game/solution/README.md)            |                       Terminando e reiniciando o jogo                        | Saiba mais sobre como encerrar e reiniciar o jogo, incluindo limpeza de ativos e redefinição de valores de variáveis                                                                    |                       [A condição de encerramento](../6-space-game/6-end-condition/README.md)                       |          Chris          |
|  21   |           [Banking App](../7-bank-project/solution/README.md)            |           Templates HTML e rotas em um aplicativo da web            | Aprenda a criar o andaime da arquitetura de um site de várias páginas usando modelos de roteamento e HTML                                               |                       [HTML Templates e Rotas](../7-bank-project/1-template-route/README.md)                        |          Yohan          |
|  22   |           [Banking App](../7-bank-project/solution/README.md)            |                    Criar um formulário de Login e Cadastro                    | Aprenda sobre a construção de formulários e rotinas de validação                                                |                                 [Formulários](../7-bank-project/2-forms/README.md)                                  |          Yohan          |
|  23   |           [Banking App](../7-bank-project/solution/README.md)            |                    Métodos de busca e uso de dados                    | Como os dados fluem para dentro e para fora do seu aplicativo, como buscá-los, armazená-los e descartá-los                                                                               |                                     [Dados](../7-bank-project/3-data/README.md)                                     |          Yohan          |
|  24   |           [Banking App](../7-bank-project/solution/README.md)            |                   Conceitos de Gestão do Estado                    | Saiba como seu aplicativo mantém o estado e como gerenciá-lo de maneira programática                                                                                 |                         [Gestão de estados](../7-bank-project/4-state-management/README.md)                         |          Yohan          |

## Acesso offline

Você pode utilizar essa documentação quando estiver offline através de [Docsify](https://docsify.js.org/#/). Faça um Fork desse repositório, [instale Docsify](https://docsify.js.org/#/quickstart) na sua máquina e digite `docsify serve` na pasta raiz desse repositório. O site estará disponível na porta 3000 em seu host local: `localhost:3000`.

## PDF

Um PDF de todas as lições pode ser encontrado [bem aqui](https://microsoft.github.io/Web-Dev-For-Beginners/pdf/readme.pdf)

## Outros Cursos

Nossa equipe produziu outros cursos! Veja só :

- [Machine Learning para iniciantes](https://aka.ms/ml-beginners)
- [IoT para iniciantes](https://aka.ms/iot-beginners)
- [Data Science para iniciantes](https://aka.ms/datascience-beginners)<|MERGE_RESOLUTION|>--- conflicted
+++ resolved
@@ -46,15 +46,12 @@
 Embora tenhamos evitado propositadamente a introdução de frameworks JavaScript para nos concentrarmos nas habilidades básicas necessárias como desenvolvedor web antes de adotar um framework, uma próxima etapa para concluir este currículo seria aprender sobre Node.js por meio de outra coleção de vídeos:
 [Coletânea inicial sobre Node.js](https://channel9.msdn.com/Series/Beginners-Series-to-Nodejs/?WT.mc_id=academic-77807-sagibbon)
 
-<<<<<<< HEAD
+
 > Encontre nosso [código de conduta](CODE_OF_CONDUCT.md), [guia para contribuidores](CONTRIBUTING.md), e [o guia para traduções do curso](TRANSLATIONS.md).
 Seu Feedback construtivo é bem vindo.
-=======
-> Encontre nosso [código de condta](../CODE_OF_CONDUCT.md), [guia para contribidores](CONTRIBUTING.md), e [o guia para traduções do curso](../TRANSLATIONS.md).
-Seu Feedback contrutivo é bem vindo.
->>>>>>> d54487c9
 
->
+
+
 ## Cada lição inclui:
 
 - Uma folha de rascunho opcional
